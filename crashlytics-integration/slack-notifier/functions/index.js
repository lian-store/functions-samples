--- conflicted
+++ resolved
@@ -32,12 +32,8 @@
   });
 }
 
-<<<<<<< HEAD
+// [START on_new_issue]
 exports.postOnNewIssue = functions.crashlytics.issue().onNew(async (issue) => {
-=======
-// [START on_new_issue]
-exports.postOnNewIssue = functions.crashlytics.issue().onNew((issue) => {
->>>>>>> e8844b19
   const issueId = issue.issueId;
   const issueTitle = issue.issueTitle;
   const appName = issue.appInfo.appName;
