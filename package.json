--- conflicted
+++ resolved
@@ -5,17 +5,6 @@
   "author": "Firebase (https://firebase.google.com/)",
   "license": "Apache-2.0",
   "scripts": {
-<<<<<<< HEAD
-    "lint": "lerna run lint",
-    "ci-test": "lerna run ci-test"
-  },
-  "devDependencies": {
-    "eslint": "^4.19.1",
-    "eslint-plugin-promise": "^4.0.1",
-    "lerna": "^2.8.0",
-    "tslint": "^5.12.0",
-    "typescript": "^3.2.2"
-=======
     "test": "echo 'Linting...' && lerna run lint && echo 'Testing...' && lerna run ci-test"
   },
   "devDependencies": {
@@ -24,6 +13,5 @@
     "lerna": "^2.8.0",
     "tslint": "^5.11.0",
     "typescript": "^3.0.1"
->>>>>>> 958a7bc7
   }
 }