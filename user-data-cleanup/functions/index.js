/**
 * Copyright 2017 Google Inc. All Rights Reserved.
 *
 * Licensed under the Apache License, Version 2.0 (the "License");
 * you may not use this file except in compliance with the License.
 * You may obtain a copy of the License at
 *
 *      http://www.apache.org/licenses/LICENSE-2.0
 *
 * Unless required by applicable law or agreed to in writing, software
 * distributed under the License is distributed on an "AS IS" BASIS,
 * WITHOUT WARRANTIES OR CONDITIONS OF ANY KIND, either express or implied.
 * See the License for the specific language governing permissions and
 * limitations under the License.
 */
'use strict';

const admin = require('firebase-admin');
const functions = require('firebase-functions');
const wipeout = require('./wipeout');

<<<<<<< HEAD
const WIPEOUT_CONFIG = {
    'admin': admin,
    'functions': functions,
    'DB_URL': functions.config().firebase.databaseURL,
    'WIPEOUT_UID': '$WIPEOUT_UID',
    'WRITE_SIGN': '.write',
    'PATH_REGEX': /^\/?$|(^(?=\/))(\/(?=[^/\0])[^/\0]+)*\/?$/
};
=======
admin.initializeApp(functions.config().firebase);
>>>>>>> a6d995d5


const WIPEOUT_CONFIG = {
  'credential' : admin.credential.applicationDefault(),
  'db' : admin.database(),
  'serverValue' : admin.database.ServerValue,
  'users' : functions.auth.user(),
  'https' : functions.https,
  'DB_URL' : functions.config().firebase.databaseURL,
};


wipeout.initialize(WIPEOUT_CONFIG);
<<<<<<< HEAD
exports.cleanupUserData = wipeout.cleanupUserData();
=======

exports.cleanupUserData = wipeout.cleanupUserData();

exports.showWipeoutConfig = wipeout.showWipeoutConfig();

exports.confirmWipeoutConfig = wipeout.confirmWipeoutConfig();
>>>>>>> a6d995d5
<|MERGE_RESOLUTION|>--- conflicted
+++ resolved
@@ -19,38 +19,23 @@
 const functions = require('firebase-functions');
 const wipeout = require('./wipeout');
 
-<<<<<<< HEAD
-const WIPEOUT_CONFIG = {
-    'admin': admin,
-    'functions': functions,
-    'DB_URL': functions.config().firebase.databaseURL,
-    'WIPEOUT_UID': '$WIPEOUT_UID',
-    'WRITE_SIGN': '.write',
-    'PATH_REGEX': /^\/?$|(^(?=\/))(\/(?=[^/\0])[^/\0]+)*\/?$/
-};
-=======
+
 admin.initializeApp(functions.config().firebase);
->>>>>>> a6d995d5
-
 
 const WIPEOUT_CONFIG = {
-  'credential' : admin.credential.applicationDefault(),
-  'db' : admin.database(),
-  'serverValue' : admin.database.ServerValue,
-  'users' : functions.auth.user(),
-  'https' : functions.https,
-  'DB_URL' : functions.config().firebase.databaseURL,
+    'credential' : admin.credential.applicationDefault(),
+    'db' : admin.database(),
+    'serverValue' : admin.database.ServerValue,
+    'users' : functions.auth.user(),
+    'https' : functions.https,
+    'DB_URL' : functions.config().firebase.databaseURL,
 };
 
 
 wipeout.initialize(WIPEOUT_CONFIG);
-<<<<<<< HEAD
-exports.cleanupUserData = wipeout.cleanupUserData();
-=======
 
 exports.cleanupUserData = wipeout.cleanupUserData();
 
 exports.showWipeoutConfig = wipeout.showWipeoutConfig();
 
 exports.confirmWipeoutConfig = wipeout.confirmWipeoutConfig();
->>>>>>> a6d995d5
