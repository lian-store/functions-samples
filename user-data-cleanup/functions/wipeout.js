--- conflicted
+++ resolved
@@ -52,11 +52,7 @@
     return Promise.resolve(config);
   } catch (err) {
     console.log(`Failed to read local configuration.
-<<<<<<< HEAD
-Trying to infer from Realtime Database Security Rules...
-=======
 Trying to infer from Realtime Database Security Rules...\n
->>>>>>> abb8806e
 (If you intended to use local configuration,
 make sure there's a 'wipeout_config.json' file in the
 functions directory with a 'wipeout' field.`, err);
@@ -236,11 +232,7 @@
 /**
  * Deletes data in the Realtime Datastore when the accounts are deleted.
  *
-<<<<<<< HEAD
- * @param {!Object[]} deletePaths list of path objects.
-=======
  * @param deletePaths list of path objects.
->>>>>>> abb8806e
  */
 const deleteUser = deletePaths => {
   const deleteTasks = [];
@@ -295,33 +287,7 @@
  *
  */
 exports.showWipeoutConfig = () => {
-<<<<<<< HEAD
-  return init.https.onRequest((req,res) => {
-    return getConfig().then(config => {
-      return init.db.ref(`${BOOK_KEEPING_PATH}/rules`)
-          .set(config).then(() => {
-            const content = `Please verify the wipeout rules. <br>
-If correct, click the 'Confirm' button below. <br>
-If incorrect, please modify functions/wipeout_config.json
-and deploy again. <br> <br> ${JSON.stringify(config)} 
-<form action='/confirmWipeoutConfig' method='post'>
-<input type='submit' value='Confirm' name ='confirm'></form>`;
-
-            res.send(content);
-          });
-    });
-  });
-};
-
-
-/**
- * Give developers the ability to confirm the wipeout rules through a URL
- *
- */
-exports.confirmWipeoutConfig = () => {
-  return init.https.onRequest((req,res) => {
-=======
-  return init.https.onRequest((req, res) => {
+ return init.https.onRequest((req, res) => {
     if (req.method === 'GET') {
       return getConfig().then(config => {
         return init.db.ref(`${BOOK_KEEPING_PATH}/rules`)
@@ -337,7 +303,6 @@
             });
       });
     } else if ((req.method === 'POST') && req.body.confirm === 'Confirm') {
->>>>>>> abb8806e
       return init.db.ref(`${BOOK_KEEPING_PATH}/confirm`).set(true)
           .then(() => res.send('Confirm sent, Wipeout function activated.'));
     }
