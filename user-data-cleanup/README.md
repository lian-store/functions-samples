<<<<<<< HEAD

# Cleanup user data upon account deletion.
=======
# Wipeout user data when account deleted
>>>>>>> b2536590

To be compliant with privacy regulations you may need to ensure that a
user's data is deleted when they delete their account.

This library contains a Cloud Function triggered by account deletion.
It wipes out all the data in the Firebase Realtime Database that
belongs to the user that was deleted.

To determine "belonging", the Cloud Function analyzes the app's
Security Rules, considering any data that can only be written by a
particular user to belong to that user.

Also included here is a simple demo app showing how the library works.


## Functions Code

See file [functions/wipeout.js](functions/wipeout.js) for the data cleanup code.

When a user deletes their account, their data in the database will be deleted
automatically. The function needs configuration to find according user data.
The configuration can be specified in local file
[functions/wipeout_config.json](functions/wipeout_conifg.json). If the file
doesn't exists or doesn't contain a valid configuration object, the function
will go ahead and infer the configuration from Firebase database authorization
rules (verification of the inferred rules will be in the next release).

The configuration is a json object and its `wipeout` filed is a list of objects.
Each object in the list has a string field called `path` specifying a path where
user data is stored. The path string could use variable `$WIPEOUT_UID` which
will be replaced by UID of the deleted user account when triggered.

Please don't change the `WIPEOUT_CONFIG` object in `functions/index.js` unless
you want to customize the function and know the code well.

The dependencies are listed in [functions/package.json](functions/package.json).


## Sample Database Structure

When a user signs-in we write some sample personal data of the following form:

```
/functions-project-12345
    /users
        $uid : "Some user data"
```

When the user delete their account a Function will trigger and automatically
delete the corresponding user data in the realtime database.

## Trigger rules

The function triggers on user account deletions. While a developer confirmation
is needed before the trigger stats to work, see step 9 in Deploy and test for
details.


## Deploy and test

This sample comes with a Function and web-based UI for testing the function.
To configure it:

 1. Create a Firebase Project using the
  [Firebase Console](https://console.firebase.google.com).
 1. Enable Google Auth. In the Firebase Console open the
  **Authentication** section > **SIGN IN METHOD** tab
  you need to enable the **Google** Sign-in Provider and click **SAVE**.
 1. Clone or download this repo and open the `user-data-cleanup` directory.
 1. You must have the Firebase CLI installed. If you don't have it install it
  with `npm install -g firebase-tools` and then configure it with
  `firebase login`.
 1. Configure the CLI locally by using `firebase use --add` and select
 your project in the list.
 1. Install dependencies locally by running: `cd functions; npm install; cd -`
 1. Run local tests using `cd functions; npm test`
 1. Deploy your project using `firebase deploy`
 1. Initialized the library `npm start <project-id>`. If you don't
    know your project ID, run `firebase list | grep current`
 1. Please go to the url
  `https://us-central1-<project-id>.cloudfunctions.net/showWipeoutConfig` to
  verify the wipeout rules. The webpage will show the source of these wipeout
  rules, either loaded from local config or generated from security rules.
1. The format of wipeout rules are described in the next section. If the rules
  are correct, click the confirm button, or else change the local configuration
  file [functions/wipeout_config.json](functions/wipeout_conifg.json) and
  redeploy. **Note a developer confirmation is required after every
  deployment.**
 1. Open the app using `firebase open hosting:site`, this will open a browser.
 1. Sign in using Google Sign-In and delete the account using
  the provided button. You can check at each step of the way if the data
  has been deleted using the Firebase console.

## Understanding the wipeout rules

The wipepout rules is a list of JSON object, each of them describes a pattern of
user data storage. When a user account is deleted, the library go through every
config to remove any match with these patterns. A sinlge config rule can have
four fields:
*   `path`: Mandatory field. A String indicating a location of user data. A path
    can include place holder variables `#WIPEOUT_UID` which will be replaced by
    `auth.uid` at execution time. It can also include free variables which
    starts with `$`. A simple example `path` is `/users/#WIPEOUT_UID`, and an
    example `path` field for a chat app is `/chat/$room`.
*   `authVar`: Optional field, List of data references. Besides the locations
    marked by `#WIPEOUT_UID` in `path`, authVar is a list of values/data
    references which should equals to the authentication uid. For example, the
    previous chat app example could have `authVar:
    ['val(rules,chat,$room,creator)']`(see data reference below for format
    details). This will restrict the free variable `$room` to the set of chat
    rooms created by the user who just deleted the account because it requires
    data at `/chat/$room/creator` to be `auth.uid`.
*   `condition`: Optional field, string. Any additional restriction on the path
    which is not related to authentication. Logic `&&` and `||` supported, free
    variable not supported. An example condition: `#WIPTOUT_UID !== someID &&
    val(rules,user,#WIPEOUT_UID,creatYear) > 2016`.
*   `except`: Optional field. Subpath which doesn't belong to a single user,
    shouldn't be removed at account deletion. For example, shared data under a
    user data folder. Currently only subpaths which are one level deeper than
    its parent path is supported. An example `except` for `/chat/$room/` is
    `/chat/$room/members`.

Data reference: A string representing the value or existence of data at a
location in the database. The string format is a call of `val()` or `exists()`,
and the list of arguments stands for the path to the location. The root of the
path is always 'rules'. e.g. `val(rules,chat,$room,creator)` stands for the
value at location `/chat/$room/creator`.

At execution time, a config will go through the following process to get a set
of materialized absolute paths in the database:
1.  Swap `#WIPEOUT_UID` place holder with `auth.uid` of deleted account.
1.  Evaluate condition, filter out any config with a false condition.
1.  Evaluate authVar, retrieve values for variables in path.
1.  Evaluate exception,
1.  Remove any remaining trailing free variables since they represent wildcard
    values in paths. After the removal, any path which still have free variable
    is not supported for deletion and will be ignored.

After these steps, we'll have a list of concrete deletion path. The library goes
ahead and deletes the data and record the the paths together with a timestamp at
`/wipeout/history/#WIPEOUT_UID` in the realtime database.<|MERGE_RESOLUTION|>--- conflicted
+++ resolved
@@ -1,9 +1,4 @@
-<<<<<<< HEAD
-
-# Cleanup user data upon account deletion.
-=======
 # Wipeout user data when account deleted
->>>>>>> b2536590
 
 To be compliant with privacy regulations you may need to ensure that a
 user's data is deleted when they delete their account.
