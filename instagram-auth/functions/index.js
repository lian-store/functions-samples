--- conflicted
+++ resolved
@@ -93,19 +93,11 @@
         throw new Error('State validation failed');
       }
       console.log('Received auth code:', req.query.code);
-<<<<<<< HEAD
-      return oauth2.authorizationCode.getToken({
-        code: req.query.code,
-        redirect_uri: OAUTH_REDIRECT_URI,
-      }).then((results) => {
-        console.log('Auth code exchange result received:', results);
-=======
       const results = await oauth2.authorizationCode.getToken({
         code: req.query.code,
         redirect_uri: OAUTH_REDIRECT_URI,
       });
       console.log('Auth code exchange result received:', results);
->>>>>>> 958a7bc7
 
         // We have an Instagram access token and the user identity now.
         const accessToken = results.access_token;
@@ -113,21 +105,10 @@
         const profilePic = results.user.profile_picture;
         const userName = results.user.full_name;
 
-<<<<<<< HEAD
-        // Create a Firebase account and get the Custom Auth Token.
-        return createFirebaseAccount(instagramUserID, userName, profilePic, accessToken);
-      }).then((firebaseToken) => {
-        // Serve an HTML page that signs the user in and updates the user profile.
-        return res.jsonp({
-          token: firebaseToken,
-        });
-      });
-=======
       // Create a Firebase account and get the Custom Auth Token.
       const firebaseToken = await createFirebaseAccount(instagramUserID, userName, profilePic, accessToken);
       // Serve an HTML page that signs the user in and updates the user profile.
       return res.jsonp({ token: firebaseToken});
->>>>>>> 958a7bc7
     });
   } catch(error) {
     return res.jsonp({
