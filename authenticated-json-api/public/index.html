--- conflicted
+++ resolved
@@ -98,15 +98,9 @@
     </div>
 
     <script src="https://code.getmdl.io/1.1.3/material.min.js"></script>
-<<<<<<< HEAD
-    <script src="/__/firebase/5.7.2/firebase-app.js"></script>
-    <script src="/__/firebase/5.7.2/firebase-auth.js"></script>
-    <script src="/__/firebase/5.7.2/firebase-database.js"></script>
-=======
     <script src="/__/firebase/5.9.1/firebase-app.js"></script>
     <script src="/__/firebase/5.9.1/firebase-auth.js"></script>
     <script src="/__/firebase/5.9.1/firebase-database.js"></script>
->>>>>>> 958a7bc7
     <script src="/__/firebase/init.js"></script>
     <script src="https://ajax.googleapis.com/ajax/libs/jquery/3.2.0/jquery.min.js"></script>
     <script src="main.js"></script>
