<!DOCTYPE html>
<html>
  <head>
    <meta charset="utf-8">
    <title>Cloud Functions for Firebase (Stripe example)</title>
    <script src="https://js.stripe.com/v2/"></script>
    <script src="https://unpkg.com/vue/dist/vue.js"></script>
    <link rel="stylesheet" href="https://cdn.firebase.com/libs/firebaseui/3.4.1/firebaseui.css" />
  </head>
  <body>
    <div class="container">
      <div id="app">
        <div id="firebaseui-auth-container"></div>
        <div id="loader">&hellip;</div>
        <div v-if="currentUser">
          <h2>Hello {{ currentUser.email }},</h2>
          <button v-on:click="signOut">Sign out</button>
          <div v-if="stripeCustomerInitialized">
            <h3>Credit Cards</h3>
            <ul>
              <li v-for="source in sources">
                <span v-if="source.id">
                  {{ source.brand }} &hellip;{{ source.last4 }}
                  (exp. {{ source.exp_month }}/{{ source.exp_year }})
                </span>
                <span v-else>&hellip;</span>
              </li>
            </ul>
            <div>
              <h4>New</h4>
              <div>
                <label>
                  Number <input v-model="newCreditCard.number">
                </label>
              </div>
              <div>
                <label>
                  CCV <input v-model="newCreditCard.cvc">
                </label>
              </div>
              <div>
                <label>
                  Exp
                  <input v-model="newCreditCard.exp_month" size="2"> /
                  <input v-model="newCreditCard.exp_year" size="4">
                </label>
              </div>
              <div>
                <label>
                  Zip <input v-model="newCreditCard.address_zip">
                </label>
              </div>
              <div>
                <button v-on:click="submitNewCreditCard">Add</button>
                {{ newCreditCard.error }}
              </div>
            </div>
            <h3>Charges</h3>
            <ul>
              <li v-for="(charge, id) in charges">
                {{ charge.amount }}
                <span v-if="charge.error">
                  {{ charge.error }}
                </span>
                <span v-else-if="charge.outcome">
                  {{ charge.outcome.seller_message }}
                  {{ charge.source.brand }} &hellip;{{ charge.source.last4 }}
                  (exp. {{ charge.source.exp_month }}/{{ charge.source.exp_year }})
                </span>
                <span v-else>&hellip;</span>
              </li>
            </ul>
            <h4>New</h4>
            <div>
              <label>
                Card
                <select v-model="newCharge.source">
                  <option :value="null">Default payment method</option>
                  <option v-for="(source, id) in sources" v-bind:value="source.id" v-if="source.id">
                    {{ source.brand }} &hellip;{{ source.last4 }}
                    (exp. {{ source.exp_month }}/{{ source.exp_year }})
                  </option>
                </select>
              </label>
            </div>
            <div>
              <label>
                Amount <input v-model="newCharge.amount">
              </label>
            </div>
            <div>
              <button v-on:click="submitNewCharge">Charge</button>
              {{ newCharge.error }}
            </div>
          </div>
          <div v-else>&hellip;</div>
        </div>
      </div>
    </div>

    <!-- Import and configure the Firebase SDK -->
    <!-- These scripts are made available when the app is served or deployed on Firebase Hosting -->
    <!-- If you do not serve/host your project using Firebase Hosting see https://firebase.google.com/docs/web/setup -->
<<<<<<< HEAD
    <script src="/__/firebase/5.2.0//firebase-app.js"></script>
    <script src="/__/firebase/5.2.0//firebase-auth.js"></script>
    <script src="/__/firebase/5.2.0//firebase-firestore.js"></script>
=======
    <script src="/__/firebase/5.5.1/firebase-app.js"></script>
    <script src="/__/firebase/5.5.1/firebase-auth.js"></script>
    <script src="/__/firebase/5.5.1/firebase-database.js"></script>
>>>>>>> 5815e5dd
    <script src="/__/firebase/init.js"></script>

    <!-- Import Firebase UI -->
    <script src="https://cdn.firebase.com/libs/firebaseui/3.4.1/firebaseui.js"></script>

    <script>
      Stripe.setPublishableKey( /* TODO: add your stripe publishable key */ );
      var firebaseUI = new firebaseui.auth.AuthUI(firebase.auth());
      var firebaseAuthOptions = {
        callbacks: {
          signInSuccess: (currentUser, credential, redirectUrl) => { return false; },
          uiShown: () => { document.getElementById('loader').style.display = 'none'; }
        },
        signInFlow: 'popup',
        signInSuccessUrl: '/',
        signInOptions: [ firebase.auth.GoogleAuthProvider.PROVIDER_ID ],
        tosUrl: '/'
      };
      firebase.auth().onAuthStateChanged(firebaseUser => {
        if (firebaseUser) {
          document.getElementById('loader').style.display = 'none';
          app.currentUser = firebaseUser;
          app.listen();
        } else {
          firebaseUI.start('#firebaseui-auth-container', firebaseAuthOptions);
          app.currentUser = null;
        }
      });
      var app = new Vue({
        el: '#app',
        data: {
          currentUser: null,
          sources: {},
          stripeCustomerInitialized: false,
          newCreditCard: {
            number: '4242424242424242',
            cvc: '111',
            exp_month: 1,
            exp_year: 2020,
            address_zip: '00000'
          },
          charges: {},
          newCharge: {
            source: null,
            amount: 2000
          }
        },
        ready: () => {
        },
        methods: {
          listen: function() {
            firebase.firestore().collection('stripe_customers').doc(`${this.currentUser.uid}`).onSnapshot(snapshot => {
              this.stripeCustomerInitialized = (snapshot.data() !== null);
            }, () => {
              this.stripeCustomerInitialized = false;
            });
            firebase.firestore().collection('stripe_customers').doc(`${this.currentUser.uid}`).collection('sources').onSnapshot(snapshot => {
             let newSources = {};
              snapshot.forEach(doc => {
                const id = doc.id;
                newSources[id] = doc.data();
              })
              this.sources = newSources;
            }, () => {
              this.sources = {};
            });
            firebase.firestore().collection('stripe_customers').doc(`${this.currentUser.uid}`).collection('charges').onSnapshot(snapshot => {
            let newCharges = {};
             snapshot.forEach(doc => {
               const id = doc.id;
               newCharges[id] = doc.data();
             })
             this.charges = newCharges;
            }, () => {
              this.charges = {};
            });
          },
          submitNewCreditCard: function() {
            Stripe.card.createToken({
              number: this.newCreditCard.number,
              cvc: this.newCreditCard.cvc,
              exp_month: this.newCreditCard.exp_month,
              exp_year: this.newCreditCard.exp_year,
              address_zip: this.newCreditCard.address_zip
            }, (status, response) => {
              if (response.error) {
                this.newCreditCard.error = response.error.message;
              } else {
                firebase.firestore().collection('stripe_customers').doc(this.currentUser.uid).collection('tokens').add({token: response.id}).then(() => {
                  this.newCreditCard = {
                    number: '',
                    cvc: '',
                    exp_month: 1,
                    exp_year: 2017,
                    address_zip: ''
                  };
                });
              }
            });
          },
          submitNewCharge: function() {
            firebase.firestore().collection('stripe_customers').doc(this.currentUser.uid).collection('charges').add({
              source: this.newCharge.source,
              amount: parseInt(this.newCharge.amount)
            });
          },
          signOut: function() {
            firebase.auth().signOut()
          }
        }
      });
    </script>
  </body>
</html><|MERGE_RESOLUTION|>--- conflicted
+++ resolved
@@ -101,15 +101,9 @@
     <!-- Import and configure the Firebase SDK -->
     <!-- These scripts are made available when the app is served or deployed on Firebase Hosting -->
     <!-- If you do not serve/host your project using Firebase Hosting see https://firebase.google.com/docs/web/setup -->
-<<<<<<< HEAD
     <script src="/__/firebase/5.2.0//firebase-app.js"></script>
     <script src="/__/firebase/5.2.0//firebase-auth.js"></script>
     <script src="/__/firebase/5.2.0//firebase-firestore.js"></script>
-=======
-    <script src="/__/firebase/5.5.1/firebase-app.js"></script>
-    <script src="/__/firebase/5.5.1/firebase-auth.js"></script>
-    <script src="/__/firebase/5.5.1/firebase-database.js"></script>
->>>>>>> 5815e5dd
     <script src="/__/firebase/init.js"></script>
 
     <!-- Import Firebase UI -->
